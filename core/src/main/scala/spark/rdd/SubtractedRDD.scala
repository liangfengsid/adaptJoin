--- conflicted
+++ resolved
@@ -11,7 +11,6 @@
 import spark.SparkEnv
 import spark.ShuffleDependency
 import spark.OneToOneDependency
-import spark.serializer.Serializer
 
 
 /**
@@ -69,11 +68,7 @@
 
   override def compute(p: Partition, context: TaskContext): Iterator[(K, V)] = {
     val partition = p.asInstanceOf[CoGroupPartition]
-<<<<<<< HEAD
-    val serializer = Serializer.get(serializerClass)
-=======
     val serializer = SparkEnv.get.serializerManager.get(serializerClass)
->>>>>>> 7af92f24
     val map = new JHashMap[K, ArrayBuffer[V]]
     def getSeq(k: K): ArrayBuffer[V] = {
       val seq = map.get(k)
